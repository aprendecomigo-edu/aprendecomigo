--- conflicted
+++ resolved
@@ -13,21 +13,6 @@
 	@echo "Starting development servers..."
 	@if [ ! -d ".venv" ]; then echo "Virtual environment not found at .venv"; echo "Run: python3 -m venv .venv && source .venv/bin/activate && pip install -r backend/requirements.txt"; exit 1; fi
 	@mkdir -p logs
-<<<<<<< HEAD
-	@echo "Backend logs: logs/backend.log"
-	@echo "Frontend logs: logs/frontend.log"
-	@echo "Stopping any existing servers on ports 8000 and 8081..."
-	@lsof -ti:8000 | xargs kill -9 2>/dev/null || true
-	@lsof -ti:8081 | xargs kill -9 2>/dev/null || true
-	@sleep 2
-	@echo "Please wait while servers start up..."
-	@echo "Starting backend server..."
-	@(cd backend && source ../.venv/bin/activate && DJANGO_ENV=development DJANGO_SETTINGS_MODULE=aprendecomigo.settings.development daphne -b 0.0.0.0 -p 8000 aprendecomigo.asgi:application > ../logs/backend.log 2>&1) & \
-	echo $$! > logs/backend.pid
-	@sleep 3
-	@echo "Starting frontend server..."
-	@(cd frontend-ui && EXPO_PUBLIC_ENV=development npx expo start --web > ../logs/frontend.log 2>&1) & \
-=======
 	@TIMESTAMP=$$(date +"%Y%m%d-%H%M%S"); \
 	echo "Backend logs: logs/backend-$$TIMESTAMP.log"; \
 	echo "Frontend logs: logs/frontend-$$TIMESTAMP.log"; \
@@ -42,7 +27,6 @@
 	sleep 3; \
 	echo "Starting frontend server..."; \
 	(cd frontend-ui && EXPO_PUBLIC_ENV=development npx expo start --web > ../logs/frontend-$$TIMESTAMP.log 2>&1) & \
->>>>>>> abca724f
 	echo $$! > logs/frontend.pid
 	@sleep 8 && echo "Servers should be ready!" && \
 	echo "Frontend: http://localhost:8081" && \
@@ -57,21 +41,6 @@
 	@echo "Starting development servers with auto-browser opening..."
 	@if [ ! -d ".venv" ]; then echo "Virtual environment not found at .venv"; echo "Run: python3 -m venv .venv && source .venv/bin/activate && pip install -r backend/requirements.txt"; exit 1; fi
 	@mkdir -p logs
-<<<<<<< HEAD
-	@echo "Backend logs: logs/backend.log"
-	@echo "Frontend logs: logs/frontend.log"
-	@echo "Stopping any existing servers on ports 8000 and 8081..."
-	@lsof -ti:8000 | xargs kill -9 2>/dev/null || true
-	@lsof -ti:8081 | xargs kill -9 2>/dev/null || true
-	@sleep 2
-	@echo "Please wait while servers start up..."
-	@echo "Starting backend server..."
-	@(cd backend && source ../.venv/bin/activate && DJANGO_ENV=development DJANGO_SETTINGS_MODULE=aprendecomigo.settings.development daphne -b 0.0.0.0 -p 8000 aprendecomigo.asgi:application > ../logs/backend.log 2>&1) & \
-	echo $$! > logs/backend.pid
-	@sleep 3
-	@echo "Starting frontend server..."
-	@(cd frontend-ui && EXPO_PUBLIC_ENV=development npx expo start --web > ../logs/frontend.log 2>&1) & \
-=======
 	@TIMESTAMP=$$(date +"%Y%m%d-%H%M%S"); \
 	echo "Backend logs: logs/backend-$$TIMESTAMP.log"; \
 	echo "Frontend logs: logs/frontend-$$TIMESTAMP.log"; \
@@ -86,7 +55,6 @@
 	sleep 3; \
 	echo "Starting frontend server..."; \
 	(cd frontend-ui && EXPO_PUBLIC_ENV=development npx expo start --web > ../logs/frontend-$$TIMESTAMP.log 2>&1) & \
->>>>>>> abca724f
 	echo $$! > logs/frontend.pid
 	@sleep 8 && echo "Servers should be ready!" && \
 	echo "Frontend: http://localhost:8081" && \
