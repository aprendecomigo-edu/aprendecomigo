--- conflicted
+++ resolved
@@ -25,282 +25,4 @@
 2. `npm install --legacy-peer-deps`
 3. `npx expo start`
 
-<<<<<<< HEAD
-The API root is accessible at `/api/`, which provides links to all available resources.
-
-### Interactive Documentation
-
-Two different documentation interfaces are available:
-
-1. **Swagger UI** - Available at `/api/swagger/`
-   - Interactive documentation with request/response examples
-   - Allows testing API endpoints directly in the browser
-   - Shows all parameters, request bodies, and response formats
-   - Ideal for developers and testing
-
-2. **ReDoc** - Available at `/api/redoc/`
-   - Clean, three-panel documentation layout
-   - User-friendly navigation and design
-   - Excellent readability for complex APIs
-   - Better for non-technical users and general reference
-
-### Authentication
-
-The API uses JWT (JSON Web Token) for authentication. To authenticate:
-
-1. Request an email verification code at `/api/auth/request-code/`
-2. Verify the code at `/api/auth/verify-code/`
-3. Use the returned token in the Authorization header for subsequent requests
-
-Example:
-```
-Authorization: Bearer eyJ0eXAiOiJKV1QiLCJhbGciOiJIUzI1NiJ9...
-```
-
-
-
-### Available Resources
-
-- Users: `/api/users/`
-- Teachers: `/api/teachers/`
-- Students: `/api/students/`
-- Scheduling (Classes): `/api/scheduling/`
-- Financial: `/api/financials/`
-
-### Google Calendar Data Format
-
-- Calendars are created and managed in the admin's Google account (not through our application)
-- Two calendars (online/in-person) are used for billing purposes
-- Calendar event structure:
-  - **Event title**: Student name (with "FALTOU" if absent)
-  - **Start/end times**: Used for duration calculation
-  - **Location**: Contains the teacher's name
-  - **Description**: Contains a price code (hourly rate)
-
-## Setup
-
-1. Create a virtual environment:
-```bash
-python3 -m venv venv
-```
-
-2. Activate the virtual environment:
-```bash
-# On Unix or MacOS
-source venv/bin/activate
-
-# On Windows
-venv\Scripts\activate
-```
-
-3. Install dependencies:
-```bash
-pip install -r requirements.txt
-```
-
-4. Configure PostgreSQL database:
-- Create a database named `aprendecomigo`
-- Update credentials in `.env` file if needed
-
-5. Run migrations:
-```bash
-python manage.py migrate
-```
-
-6. Create a superuser:
-```bash
-python manage.py createsuperuser
-```
-test@aprendecomigo.pt
-Pass12345!
-
-## AI Assistant Configurations
-
-This project includes configurations for AI-powered development assistants to help with code understanding and development tasks.
-
-### Claude Code (claude.ai/code)
-- **Configuration**: `CLAUDE.md` - Contains comprehensive project context and development guidelines
-- **Usage**: The file is automatically detected when using Claude Code in this repository
-
-### Gemini CLI
-- **Configuration**: `.gemini/settings.json` and `GEMINI.md`
-- **Installation**: Follow [Gemini CLI installation guide](https://github.com/google-gemini/gemini-cli)
-- **Usage**: Run `gemini` from the project root to start an AI-powered coding session
-- **Features**:
-  - Project-aware context loading
-  - Safe tool restrictions for Django + React Native development
-  - Auto-approval for read-only operations
-  - Browser automation via Playwright MCP for web testing
-
-Both configurations provide the AI assistants with essential project context including:
-- Architecture overview (Django backend + React Native frontend)
-- Development environment setup (virtual env in project root)
-- Key business logic (teacher payment system, authentication flow)
-- Known issues and technical debt priorities
-- Development patterns and best practices
-
-See the respective configuration files for detailed project context and usage instructions.
-
-## Google Calendar Integration (FUTURE)
-
-### Development Environment Setup
-
-To enable Google Calendar integration in your development environment, follow these steps:
-
-1. Go to the [Google Cloud Console](https://console.cloud.google.com/)
-2. Create a new project (or use an existing one)
-3. Enable the Google Calendar API
-4. Create OAuth 2.0 credentials
-   - Set Authorized JavaScript origins to: `http://localhost:8000`
-   - Set Authorized redirect URIs to: `http://localhost:8000/accounts/google/login/callback/`
-5. Download the client ID and client secret
-6. In the Django admin panel:
-   - Go to Sites and update the example.com domain to `localhost:8000`
-   - Go to Social applications and add a new one:
-     - Provider: Google
-     - Name: Google
-     - Client id: (from your Google console)
-     - Secret key: (from your Google console)
-     - Sites: Add `localhost:8000`
-
-### Production Environment Setup
-
-For production deployment, you'll need to follow these additional steps:
-
-1. In the Google Cloud Console:
-   - Go to your project's OAuth consent screen
-   - Set the User Type to "External" (or "Internal" if this is for organization use only)
-   - Complete all required fields (app name, user support email, developer contact)
-   - Add the scopes: `openid`, `profile`, `email`, `https://www.googleapis.com/auth/calendar`, and `https://www.googleapis.com/auth/calendar.events`
-   - Add your production domain to the Authorized Domains list
-
-2. For your OAuth credentials:
-   - Add your production domain (e.g., `https://yourdomain.com`) to Authorized JavaScript Origins
-   - Add your callback URL (e.g., `https://yourdomain.com/accounts/google/login/callback/`) to Authorized Redirect URIs
-   - If you're using multiple environments (staging, testing, etc.), add entries for each
-
-3. If you're moving from development to production:
-   - You'll need to go through Google's OAuth verification process if your app is public
-   - This may include adding a privacy policy URL, terms of service URL, and potentially submitting for review
-
-4. In your production Django admin panel:
-   - Log in to the Django admin panel on your production server
-   - Go to Sites and add your production domain (e.g., `yourdomain.com`)
-   - Go to Social Applications and add a new one with your production credentials
-     - Provider: Google
-     - Name: Google (or something more specific like "Google Calendar Production")
-     - Client ID: Your production client ID
-     - Secret key: Your production client secret
-     - Sites: Select your production domain
-
-5. Security considerations:
-   - Store your production client secret securely (use environment variables)
-   - Ensure your site uses HTTPS for all OAuth flows
-   - Implement strict CSRF protections
-   - Regularly rotate your OAuth credentials
-
-Remember that Google OAuth requires a valid top-level domain for production use. IP addresses and localhost will only work for development.
-
-Once configured, users will be able to login with their Google account and grant calendar access.
-
-## Running with HTTPS (for Google OAuth)
-
-When developing with Google OAuth, you need HTTPS even on your local development server. This project uses django-sslserver to enable HTTPS in development.
-
-### Setup
-
-1. Install requirements which include django-sslserver:
-   ```
-   pip install -r requirements.txt
-   ```
-
-2. Configure Google OAuth in Google Cloud Console:
-   - Add `https://localhost:8000/accounts/google/login/callback/` as an authorized redirect URI
-   - Add `https://localhost:8000` as an authorized JavaScript origin
-
-3. Run the server with SSL:
-   ```
-   python manage.py runsslserver
-   ```
-
-4. Access your site at `https://localhost:8000`
-
-Note: You'll need to accept the self-signed certificate in your browser on first access.
-
-## Running the application
-
-```bash
-python manage.py runserver
-```
-test@aprendecomigo.pt
-Pass12345!
-
-The site will be available at http://127.0.0.1:8000/
-
-## Running Tests
-
-### Unit Tests
-
-To run all unit tests:
-
-```bash
-python manage.py test accounts scheduling
-```
-
-Or with pytest:
-
-```bash
-pytest accounts scheduling
-```
-
-### Functional Tests
-
-To run functional tests with Selenium:
-
-```bash
-python manage.py test functional_tests.py
-```
-
-Or with pytest:
-
-```bash
-pytest functional_tests.py
-```
-
-**Note:** Functional tests require a web driver installed. The tests are configured to use Chrome by default with a fallback to Firefox if Chrome is not available.
-
-#### Installing WebDrivers:
-
-- **Chrome:** Download ChromeDriver from https://chromedriver.chromium.org/downloads matching your Chrome version
-- **Firefox:** Download GeckoDriver from https://github.com/mozilla/geckodriver/releases
-
-Make sure the driver executable is in your system's PATH.
-
-## Test Coverage
-
-To generate a test coverage report:
-
-1. Install coverage:
-```bash
-pip install coverage
-```
-
-2. Run tests with coverage:
-```bash
-coverage run --source='.' manage.py test accounts scheduling
-```
-
-3. Generate a report:
-```bash
-coverage report
-```
-
-4. Generate an HTML report (optional):
-```bash
-coverage html
-```
-
-The HTML report will be available in the `htmlcov` directory.
-=======
-For more extensive instructions see the documentation linked above.
->>>>>>> f8d40cf5
+For more extensive instructions see the documentation linked above.