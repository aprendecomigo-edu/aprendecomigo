--- conflicted
+++ resolved
@@ -81,7 +81,6 @@
                 <div id="availability-modal" class="modal fade" tabindex="-1"></div>
                 <div id="student-progress" class="mt-4"></div>
 
-<<<<<<< HEAD
                 <h3 class="mt-4">Today's Schedule</h3>
                 
                 <div id="today-schedule" hx-get="{% url 'today_schedule' %}" hx-trigger="load">
@@ -91,14 +90,6 @@
                         </div>
                     </div>
                 </div>
-=======
-    <h3 class="mt-4">Today's Schedule</h3>
-
-    <div id="today-schedule" hx-get="{% url 'today_schedule' %}" hx-trigger="load">
-        <div class="d-flex justify-content-center">
-            <div class="spinner-border" role="status">
-                <span class="visually-hidden">Loading...</span>
->>>>>>> 383d0a16
             </div>
         </div>
     </div>
