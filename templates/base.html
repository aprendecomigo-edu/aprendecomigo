--- conflicted
+++ resolved
@@ -31,6 +31,7 @@
                         <li class="nav-item">
                             <a class="nav-link" href="{% url 'profile' %}">Profile</a>
                         </li>
+                        <a class="nav-link" href="{% url 'school_profile' %}">School Profile</a>
                         {% if user.is_admin or user.is_staff %}
                             <li class="nav-item dropdown">
                                 <a class="nav-link dropdown-toggle" href="#" id="financialDropdown" role="button" data-bs-toggle="dropdown" aria-expanded="false">
@@ -104,31 +105,5 @@
     {% load static %}
     <script src="{% static 'js/common.js' %}"></script>
     {% block extra_js %}{% endblock %}
-<<<<<<< HEAD
-=======
-
-    <!-- Initialize HTMX event listeners and extensions -->
-    <script>
-        document.addEventListener('DOMContentLoaded', function() {
-            // Set CSRF token for all HTMX requests
-            htmx.config.headers['X-CSRFToken'] = '{{ csrf_token }}';
-
-            // Add loading indicators for HTMX requests
-            htmx.on('htmx:beforeSend', function(evt) {
-                let target = evt.detail.target;
-                if (target.querySelector('.htmx-indicator')) {
-                    target.querySelector('.htmx-indicator').style.display = 'block';
-                }
-            });
-
-            htmx.on('htmx:afterSettle', function(evt) {
-                let target = evt.detail.target;
-                if (target.querySelector('.htmx-indicator')) {
-                    target.querySelector('.htmx-indicator').style.display = 'none';
-                }
-            });
-        });
-    </script>
->>>>>>> 383d0a16
 </body>
 </html>