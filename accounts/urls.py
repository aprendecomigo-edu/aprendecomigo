--- conflicted
+++ resolved
@@ -5,15 +5,8 @@
 urlpatterns = [
     # Authentication URLs are handled by django-allauth
     # Profile URLs
-<<<<<<< HEAD
     path('profile/', views.profile_view, name='profile'),
     path('profile/edit/', views.profile_edit, name='profile_edit'),
     path('profile/update/', views.profile_update, name='profile_update'),
     path('school-profile/', views.school_profile_view, name='school_profile'),
-] 
-=======
-    path("profile/", views.profile_view, name="profile"),
-    path("profile/edit/", views.profile_edit, name="profile_edit"),
-    path("profile/update/", views.profile_update, name="profile_update"),
-]
->>>>>>> 383d0a16
+] 