from allauth.socialaccount.models import SocialAccount, SocialToken
from django.contrib import messages
from django.contrib.auth import get_user_model
from django.contrib.auth.decorators import login_required
from django.http import HttpResponse
from django.shortcuts import redirect, render
from django.utils.translation import gettext_lazy as _

from .forms import StudentOnboardingForm
from .models import Student

User = get_user_model()


@login_required
def dashboard_view(request):
    """Render the dashboard for authenticated users."""
    # Check if user needs onboarding based on user type
    if request.user.user_type == "student":
        try:
            # Check if student profile exists
            student = request.user.student_profile  # TODO do we need this?
        except Student.DoesNotExist:
            # Redirect to student onboarding
            messages.info(request, _("Please complete your student profile"))
            return redirect("student_onboarding")

    # Check if the user has connected their Google account
    has_google = SocialAccount.objects.filter(
        user=request.user, provider="google"
    ).exists()

    # Get user account information
    user_info = {
        "username": request.user.username,
        "email": request.user.email,
        "name": request.user.name,
        "date_joined": request.user.date_joined,
        "is_admin": request.user.is_staff or request.user.is_superuser,
        "has_google": has_google,
        "user_type": request.user.user_type,
    }

    context = {
        "user_info": user_info,
    }

    # If Google connected, check token status
    if has_google:
        try:
            # Just check if token exists, we don't need the actual token
            SocialToken.objects.get(
                account__user=request.user, account__provider="google"
            )
            context["google_connected"] = True
        except SocialToken.DoesNotExist:
            context["google_connected"] = False

    # Simply determine which dashboard template to use based on user type
    user_is_admin = (
        request.user.is_admin or request.user.is_staff or request.user.is_superuser
    )
    stats = {}

    # Select template based on user type
    if user_is_admin:
        template_name = "dashboard/admin.html"
<<<<<<< HEAD
=======
        # Import here to avoid circular import
        from scheduling.models import ClassSession, ClassType

        # Statistics for admin dashboard
        stats = {
            "students": User.objects.filter(user_type="student").count(),
            "teachers": User.objects.filter(user_type="teacher").count(),
            "classes": ClassSession.objects.count(),
            "class_types": ClassType.objects.count(),
        }
>>>>>>> 383d0a16
    elif request.user.user_type == "teacher":
        template_name = "dashboard/teacher.html"
        # Example statistics for teacher dashboard
        stats = {
            "today_classes": 0,  # Placeholder for today's classes
            "week_classes": 0,  # Placeholder for weekly classes
            "student_count": 0,  # Placeholder for student count
            "monthly_earnings": 0,  # Placeholder for monthly earnings
        }
        # Add teacher-specific context data
        context["teacher_classes"] = []  # Placeholder for teacher classes
        context["upcoming_classes"] = []  # Placeholder for upcoming classes
    elif request.user.user_type == "student":
        template_name = "dashboard/student.html"
        # Example statistics for student dashboard
        stats = {
            "upcoming_classes": 0,  # Placeholder for upcoming classes
            "completed_classes": 0,  # Placeholder for completed classes
            "balance": "$0",  # Placeholder for balance
        }
        # Add student-specific context data
        context["learning_progress"] = []  # Placeholder for learning progress
        context["recent_assignments"] = []  # Placeholder for recent assignments
        context["upcoming_classes"] = []  # Placeholder for upcoming classes
        context["calendar_iframe"] = (
            request.user.student_profile.calendar_iframe
        )  # Placeholder for upcoming classes
    else:
        # Fallback to generic dashboard
        template_name = "dashboard/index.html"

    context["stats"] = stats

    return render(request, template_name, context)


@login_required
def student_onboarding_view(request):
    """Onboarding view for students to complete their profile"""
    # Check if student profile already exists
    try:
        student = request.user.student_profile
        # If profile exists, redirect to dashboard
        messages.info(request, _("Your profile is already complete."))
        return redirect("dashboard")
    except Student.DoesNotExist:
        # Profile doesn't exist, continue with onboarding
        pass

    if request.method == "POST":
        form = StudentOnboardingForm(request.POST, request.FILES)
        if form.is_valid():
            # Create new student profile
            student = form.save(commit=False)
            student.user = request.user
            student.save()
            messages.success(request, _("Your profile has been saved successfully!"))
            return redirect("dashboard")
    else:
        # Pre-fill form with user data if available
        initial_data = {
            "name": request.user.name,
            "phone_number": request.user.phone_number,
        }
        form = StudentOnboardingForm(initial=initial_data)

    return render(
        request, "account/student_onboarding.html", {"form": form, "user": request.user}
    )


@login_required
def profile_view(request):
    """Render the user profile page"""
    # Check if the user has connected their Google account
    has_google = SocialAccount.objects.filter(
        user=request.user, provider="google"
    ).exists()

    # Get user account information
    user_info = {
        "username": request.user.username,
        "email": request.user.email,
        "name": request.user.name,
        "date_joined": request.user.date_joined,
        "user_type": request.user.user_type,
        "has_google": has_google,
    }

    # Check Google token status
    google_connected = False
    if has_google:
        try:
            SocialToken.objects.get(
                account__user=request.user, account__provider="google"
            )
            google_connected = True
        except SocialToken.DoesNotExist:
            google_connected = False

<<<<<<< HEAD
    return render(request, "profile/page.html", {
        "user_info": user_info,
        "google_connected": google_connected
    })
=======
    return render(
        request,
        "profile/base.html",
        {"user_info": user_info, "google_connected": google_connected},
    )

>>>>>>> 383d0a16

@login_required
def profile_edit(request):
    """Render the profile edit form"""
    user_info = {
        "name": request.user.name,
        "email": request.user.email,
        "bio": getattr(request.user, "bio", ""),
    }

    # If this is an HTMX request, return just the form
    if request.headers.get("HX-Request") == "true":
        return render(request, "profile/edit.html", {"user_info": user_info})
    else:
        # If not an HTMX request, return the full page
<<<<<<< HEAD
        return render(request, "profile/page.html", {
            "user_info": user_info,
            "show_edit_form": True
        })
=======
        return render(
            request,
            "profile/base.html",
            {"user_info": user_info, "show_edit_form": True},
        )

>>>>>>> 383d0a16

@login_required
def profile_update(request):
    """Handle profile updates"""
    if request.method == "POST":
        # Update user profile
        request.user.name = request.POST.get("name", request.user.name)
        request.user.email = request.POST.get("email", request.user.email)

        # Update bio if the field exists in the model
        if hasattr(request.user, "bio"):
            request.user.bio = request.POST.get("bio", "")

        request.user.save()

        messages.success(request, _("Your profile has been updated successfully!"))

        # If this is an HTMX request, return updated profile info
        if request.headers.get("HX-Request") == "true":
            return redirect("profile")
        else:
            return redirect("profile")

    # If not a POST request, redirect to profile page
<<<<<<< HEAD
    return redirect('profile')

@login_required
def school_profile_view(request):
    """Render the school profile page with statistics and information"""
    # Import here to avoid circular import
    from django.contrib.auth import get_user_model
    from scheduling.models import ClassSession, ClassType
    
    User = get_user_model()
    
    # Statistics for school profile
    stats = {
        "students": User.objects.filter(user_type="student").count(),
        "teachers": User.objects.filter(user_type="teacher").count(),
        "classes": ClassSession.objects.count(),
        "class_types": ClassType.objects.count(),
    }
    
    # School information (placeholders - could be stored in a Settings model in the future)
    school_info = {
        "founded": "2023",
        "location": "Portugal",
        "website": "www.aprendecomigo.com",
        "email": "contact@aprendecomigo.com",
        "phone": "+351 123 456 789",
        "address": "Lisbon, Portugal",
    }
    
    context = {
        "stats": stats,
        "school_info": school_info,
    }
    
    return render(request, "profile/school.html", context)
=======
    return redirect("profile")
>>>>>>> 383d0a16
<|MERGE_RESOLUTION|>--- conflicted
+++ resolved
@@ -65,19 +65,6 @@
     # Select template based on user type
     if user_is_admin:
         template_name = "dashboard/admin.html"
-<<<<<<< HEAD
-=======
-        # Import here to avoid circular import
-        from scheduling.models import ClassSession, ClassType
-
-        # Statistics for admin dashboard
-        stats = {
-            "students": User.objects.filter(user_type="student").count(),
-            "teachers": User.objects.filter(user_type="teacher").count(),
-            "classes": ClassSession.objects.count(),
-            "class_types": ClassType.objects.count(),
-        }
->>>>>>> 383d0a16
     elif request.user.user_type == "teacher":
         template_name = "dashboard/teacher.html"
         # Example statistics for teacher dashboard
@@ -178,19 +165,10 @@
         except SocialToken.DoesNotExist:
             google_connected = False
 
-<<<<<<< HEAD
     return render(request, "profile/page.html", {
         "user_info": user_info,
         "google_connected": google_connected
     })
-=======
-    return render(
-        request,
-        "profile/base.html",
-        {"user_info": user_info, "google_connected": google_connected},
-    )
-
->>>>>>> 383d0a16
 
 @login_required
 def profile_edit(request):
@@ -206,19 +184,10 @@
         return render(request, "profile/edit.html", {"user_info": user_info})
     else:
         # If not an HTMX request, return the full page
-<<<<<<< HEAD
         return render(request, "profile/page.html", {
             "user_info": user_info,
             "show_edit_form": True
         })
-=======
-        return render(
-            request,
-            "profile/base.html",
-            {"user_info": user_info, "show_edit_form": True},
-        )
-
->>>>>>> 383d0a16
 
 @login_required
 def profile_update(request):
@@ -243,7 +212,6 @@
             return redirect("profile")
 
     # If not a POST request, redirect to profile page
-<<<<<<< HEAD
     return redirect('profile')
 
 @login_required
@@ -278,7 +246,4 @@
         "school_info": school_info,
     }
     
-    return render(request, "profile/school.html", context)
-=======
-    return redirect("profile")
->>>>>>> 383d0a16
+    return render(request, "profile/school.html", context)